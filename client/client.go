--- conflicted
+++ resolved
@@ -18,14 +18,15 @@
 
 //Config represents a client configuration
 type Config struct {
-	shared      *chshare.Config
-	Fingerprint string
-	Auth        string
-	KeepAlive   time.Duration
+	shared           *chshare.Config
+	Fingerprint      string
+	Auth             string
+	KeepAlive        time.Duration
+	MaxRetryCount    int
 	MaxRetryInterval time.Duration
-	Server      string
-	HTTPProxy   string
-	Remotes     []string
+	Server           string
+	HTTPProxy        string
+	Remotes          []string
 }
 
 //Client represents a client instance
@@ -47,14 +48,9 @@
 	if !strings.HasPrefix(config.Server, "http") {
 		config.Server = "http://" + config.Server
 	}
-<<<<<<< HEAD
-=======
-
-	if config.MaxRetryInterval == 0 {
+	if config.MaxRetryInterval < time.Second {
 		config.MaxRetryInterval = 5 * time.Minute
 	}
-
->>>>>>> 36d5e41a
 	u, err := url.Parse(config.Server)
 	if err != nil {
 		return nil, err
@@ -161,22 +157,36 @@
 	var connerr error
 	b := &backoff.Backoff{Max: c.config.MaxRetryInterval}
 	for {
-		//NOTE: break == dont retry on handshake failures
 		if !c.running {
 			break
 		}
 		if connerr != nil {
+			attempt := int(b.Attempt())
+			maxAttempt := c.config.MaxRetryCount
 			d := b.Duration()
-			c.Debugf("Connection error: %s", connerr)
+			//show error and attempt counts
+			msg := fmt.Sprintf("Connection error: %s", connerr)
+			if attempt > 0 {
+				msg += fmt.Sprintf(" (Attempt: %d", attempt)
+				if maxAttempt > 0 {
+					msg += fmt.Sprintf("/%d", maxAttempt)
+				}
+				msg += ")"
+			}
+			c.Debugf(msg)
+			//give up?
+			if maxAttempt >= 0 && attempt >= maxAttempt {
+				break
+			}
 			c.Infof("Retrying in %s...", d)
 			connerr = nil
 			chshare.SleepSignal(d)
 		}
 		d := websocket.Dialer{
-			ReadBufferSize:  1024,
-			WriteBufferSize: 1024,
-			HandshakeTimeout: b.Duration(),
-			Subprotocols:    []string{chshare.ProtocolVersion},
+			ReadBufferSize:   1024,
+			WriteBufferSize:  1024,
+			HandshakeTimeout: 45 * time.Second,
+			Subprotocols:     []string{chshare.ProtocolVersion},
 		}
 		//optionally CONNECT proxy
 		if c.httpProxyURL != nil {
